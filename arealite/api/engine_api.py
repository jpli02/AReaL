--- conflicted
+++ resolved
@@ -29,21 +29,12 @@
         raise NotImplementedError()
 
     def train(self, mode: bool = True):
-<<<<<<< HEAD
-        """ Set model to train mode. """
-        raise NotImplementedError()
-
-    def eval(self):
-        """ Set model to eval mode. """
-        raise NotImplementedError()
-=======
         """Set the module in training mode."""
         raise NotImplementedError()
 
     def eval(self):
         """Set the module in evaluation mode."""
         return self.train(False)
->>>>>>> 5ffce54c
 
     def train_batch(
         self,
